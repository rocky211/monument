--- conflicted
+++ resolved
@@ -1,10 +1,6 @@
 {
   "name": "monument",
-<<<<<<< HEAD
-  "version": "1.2.1",
-=======
   "version": "1.3.0",
->>>>>>> 951ead47
   "description": "evented routing for nodejs for use on the server and in the client. Isomorphic!",
   "main": "app.js",
   "scripts": {
@@ -56,6 +52,6 @@
   },
   "engines": {
     "node": "*",
-    "iojs": "1.0.x"
+    "iojs": "*"
   }
 }