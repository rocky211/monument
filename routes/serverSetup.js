--- conflicted
+++ resolved
@@ -1,6 +1,10 @@
 'use strict';
 const path = require('path')
     , fs = require('fs')
+
+    , isRouteFile = (fileName) => {
+        return !fileName.match(/((index)|([._]test)).js$/) && fileName.match(/\.js$/);
+    }
 
     , setup = (routePathIn, publicPathIn) => {
         // Be warned... this function is very much a side effet
@@ -10,19 +14,10 @@
         //  deals with the FS.
 
         const publicFolders = [];
-<<<<<<< HEAD
 
         // load in all the route handlers
         fs.readdirSync(routePathIn).forEach((file) => {
-            if (file !== 'index.js' && !file.match(/_test\.js$/) && file.match(/.js$/)) {
-=======
-        //load in all the route handlers
-        fs.readdirSync(routePathIn).forEach(function (file) {
-            if(file !== 'index.js' &&
-                !file.match(/_test\.js$/) &&
-                !file.match(/.test\.js$/) &&
-                file.match(/.js$/)){
->>>>>>> 522a39ad
+            if (isRouteFile(file)) {
                 require(path.join(routePathIn, file));
             }
         });
