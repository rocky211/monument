'use strict';

const http = require('http')
    , path = require('path')
    , utils = require('./utils')
    , events = require('harken')
    , pkg = require('./package.json')
    , parser = require('./utils/parser')
<<<<<<< HEAD
    , webSockets = require('./web-sockets')
=======
    , uuid = require('uuid')
>>>>>>> f8009767

    , defaultPort = 3000

  // setup the routes and server
  //  pass in the http or https object and the routes.json
  //  then listen below on port/address you want to

    , wrapper = (configIn) => {
        const port = configIn.port || defaultPort
            , routePath = configIn.routeJSONPath || './routes.json'
            , publicPath = configIn.publicPath || './public'
            , routes = require(path.join(process.cwd(), routePath))
            , config = configIn;

        let server;

        config.routeJSONPath = routePath;
        config.publicPath = publicPath;
        config.compress = utils.isDefined(config.compress) ? config.compreess : true;

        // take care of any setup tasks before starting the server
        events.once('setup:complete', () => {
            server = require('./routes/index.js').server(http, routes, config);
            server.listen(port);

            if (utils.not(configIn.webSockets === false)) {
                // enables websockets for data requests
                webSockets(server, config.webSockets);
            }

            console.log(`monument v${pkg.version} up and running on port: ${port}`);
        });


        utils.setup(config);

        return server;
    };

module.exports = {
    server: wrapper
    , events: events
    , parser: parser
    , createUUID: () => {
          return uuid.v4();
      }
};<|MERGE_RESOLUTION|>--- conflicted
+++ resolved
@@ -6,11 +6,8 @@
     , events = require('harken')
     , pkg = require('./package.json')
     , parser = require('./utils/parser')
-<<<<<<< HEAD
     , webSockets = require('./web-sockets')
-=======
     , uuid = require('uuid')
->>>>>>> f8009767
 
     , defaultPort = 3000
 
